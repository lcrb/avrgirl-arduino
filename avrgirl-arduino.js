--- conflicted
+++ resolved
@@ -393,32 +393,13 @@
   var self = this;
 
   // list all available ports
-<<<<<<< HEAD
-  Serialport.list(function(err, ports) {
-    // iterate through ports
-    for (var i = 0; i < ports.length; i++) {
-      // iterate through all possible pid's
-      for (var j = 0; j < self.board.productId.length; j++) {
-        var pid;
-        // are we on windows or unix?
-        if (ports[i].productId) {
-          pid = ports[i].productId;
-        } else if (ports[i].pnpId) {
-          pid = '0x' + /PID_\d*/.exec(ports[i].pnpId)[0].substr(4);
-        } else {
-          pid = '';
-        }
-        if (pid === self.board.productId[j]) {
-          // match! Return the port/path
-          return callback(ports[i].comName);
-=======
   Serialport.list(function (err, ports) {
     // Handle errors
     if (!err) {
       // iterate through ports
       for (var i = 0; i < ports.length; i++) {
         // iterate through all possible pid's
-        for (var j = 0; j < self.board.productId.length; j ++) {
+        for (var j = 0; j < self.board.productId.length; j++) {
           var pid;
           // are we on windows or unix?
           if (ports[i].productId) {
@@ -432,7 +413,6 @@
             // match! Return the port/path
             return callback(ports[i].comName);
           }
->>>>>>> ce08f42c
         }
       }
     }
